--- conflicted
+++ resolved
@@ -136,17 +136,10 @@
 
 - Declaring or inheriting (from `Enum` or from a declared mixin or interface) any member with the same basename as an enum value which is not a static setter. _(The introduced static declarations would have a conflict.)_
 - Declaring or mixing in a member which is not a valid override of a super-interface member declaration, including, but not limited to, the `index` and `toString` members of `Enum`.
-<<<<<<< HEAD
 - Declaring or inheriting an member signature with no corresponding implementation. _(For example declaring an abstract `Never get index` or `String toString([int optional])`, but not providing an implementation.)
-- Declaring a generic  `enum` which does not have a valid well-bounded instantiate-to-bounds result. _(The automatically introduced `static const List<EnumName> values` requires a well-bounded instantiate-to-bounds result)_.
-- The type parameters of the enum not having a regular-bounded instantiate-to-bounds result *and* an enum value declaration omitting the type arguments and not having arguments from which type arguments can be inferred. _(For example `enum EnumName<F extends C<F>> { foo; }` would introduce an implicit `static const foo = EnumName(0, "foo");` declaration where the constructor invocation requires a regular-bounded instantiate-to-bounds result)_.
+- Declaring a generic `enum` which does not have a valid well-bounded instantiate-to-bounds result. _(The automatically introduced `static const List<EnumName> values` requires a well-bounded instantiate-to-bounds result)_.
+- Declaring a generic `enum` which does not have a regular-bounded instantiate-to-bounds result *and* that has an enum value declaration omitting the type arguments and not having arguments from which type arguments can be inferred. _(For example `enum EnumName<F extends C<F>> { foo; }` would introduce an implicit `static const foo = EnumName(0, "foo");` declaration where the constructor invocation requires a regular-bounded instantiate-to-bounds result)_.
 - Using a non-constant expression as an argument of an enum value declaration.
-=======
-- Declaring or inheriting a member signature with no corresponding implementation. _(For example declaring an abstract `Never get index` or `String toString([int optional])`, but not providing an implementation.)_
-- Declaring a type parameter on the `enum` which does not have a valid well-bounded or super-bounded instantiate-to-bounds result *and* not declaring or inheriting a member with base-name `values` _(because the then automatically introduced `static const List<EnumName> values` requires a valid instantiate-to-bounds result which is at least super-bounded, and a value declaration may require a well-bounded instantiation)_.
-- The type parameters of the enum not having a well-bounded instantiate-to-bounds result *and* an enum element omitting the type arguments and not having arguments which valid type arguments can be inferred from (because an implicit `EnumName(0, "foo", unrelatedArgs)`  constructor invocation requires a well-bound inferred type arguments for a generic `EnumName` enum).
-- Using a non-constant expression as argument of an enum value.
->>>>>>> 445aa275
 - Declaring a static member and inheriting an instance member with the same base-name.
 
 If not invalid, the semantics denoted by the `enum` declaration is that class, which we’ll refer to as the *corresponding class* of the `enum` declaration. *(We don’t require the implementation to be exactly such a class declaration, there might be other helper classes involved in the implementation, and different private members, but the publicly visible interface and behavior should match.)*
@@ -273,21 +266,16 @@
 would have a corresponding class desugaring of:
 
 ```dart
-<<<<<<< HEAD
-class Plain extends Enum {  static const Plain foo = Plain._$(0, "foo");  static const Plain bar = Plain._$(1, "bar");  static const Plain baz = Plain._$(2, "baz");  static const List<Plain> values = [foo, bar, baz];  const Plain._$(int _$index, String_ $name) : super._(_$index, $_name);  // Private names from `dart:core`.  String _$enumToString() => "Plain.${_$name}";}
-=======
-class Plain extends Enum {
-  static const Plain foo = Plain._$(0, "foo");
-  static const Plain bar = Plain._$(1, "bar");
-  static const Plain baz = Plain._$(2, "baz");
-  static const List<Plain> values = [foo, bar, baz];
-
-  const Plain._$(int _$index, String _$name) : super._(_$index, _$name);
-
-  // Private names from `dart:core`.
+class Plain extends Enum {  
+  static const Plain foo = Plain._$(0, "foo");  
+  static const Plain bar = Plain._$(1, "bar");  
+  static const Plain baz = Plain._$(2, "baz");  
+  static const List<Plain> values = [foo, bar, baz];  
+  const Plain._$(int _$index, String_ $name) : super._(_$index, $_name);  
+  
+  // Private names from `dart:core`.  
   String _$enumToString() => "Plain.${_$name}";
 }
->>>>>>> 445aa275
 ```
 
 ### Simple but comparable
