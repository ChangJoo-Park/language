# Null safety: Sound non-nullable types by default with incremental migration

Author: leafp@google.com

Status: Draft

## CHANGELOG

<<<<<<< HEAD
2020.05.18
  - **CHANGE** Changes to definite assignment for local variables without types.
=======
2020.05.20
  - Turn new references to `CastError` into being dynamic type errors.
>>>>>>> cd0ffa23

2020.05.14
  - **CHANGE** Strong mode is auto-opted in when the "main" file is opted in.
  - **CHANGE** Specify weak mode/strong mode flag.
  - **CHANGE** Specify that it is an error to run in strong mode if any library
    is opted out.
  - **CHANGE** Weak mode does not demote static errors to warnings.

2020.04.30
  - **CHANGE** (by overriding rules in the language specification): Change
    static rules for return statements, and dynamic semantics of return in
    asynchronous non-generators.
  - Add rule that the use of expressions of type `void*` is restricted in
    the same way as the use of expressions of type `void`.

2020.04.30
  - Specify static analysis of `e1 == e2`.

2020.04.20
  - **CHANGE** (by adding a rule that overrides an existing rule in the language
    specification). Specify that it is a compile-time error to await an
    expression whose static type is `void`.

2020.04.13
  - **CHANGE** The default type of the error variable in a catch clause is
    `Object`.

2020.04.08
  - **CHANGE** `NNBD_TOP_MERGE` resolves all conflicting top types to `Object?`.

2020.04.07
  - Clarify semantics of boolean conditional checks in strong and weak mode.

2020.04.02
  - Clarify that legacy class override checks are done with respect to the
    direct super-interfaces.

2020.04.01
  - Adjust mixed-mode inheritance rules to express a consolidated model
    where legacy types prevail in some additional cases; also state
    that mitigated interfaces are used for dynamic instance checks as
    well as for static subtype checks.

2020.03.05
  - Update grammar for null aware subscript.
  - Fix reversed subtype order in assignability.
  - Fix inconsistent uses of `null` and `Null` in instance checks.

2020.02.28
  - Specify that a `covariant late final x;` is an allowed instance variable which
    introduces a setter.

2020.01.31
  - Specify that mixins must not have uninitialized potentially non-nullable
    non-late fields, and nor must classes with no generative constructors.
  - Remove reference to `CastError`. A failed `!` check is just a
    "dynamic type error" like the `as` check in the current language specification.

2020.01.29
  - **CHANGE** Relax the exhaustiveness check on switches.
  - Specify the type of throw expressions.
  - Specify the override inference exception for operator==.
  - **CHANGE** Specify that instantiate to bounds uses `Never` instead of `Null`.
  - **CHANGE** Specify that least and greatest closure uses `Never` instead of
    `Null`.
  - Specify that type variable elimination is performed on constants using least
    closure.
  - Clarify extension method resolution on nullable types.
  - **CHANGE** Add missing cases to `NNBD_TOP_MERGE` and specify its behavior
    on `covariant` parameters.
  - Fix the definition of `NORM` for un-promoted type variables
  - Change the notion of type equality for generic function bounds to mutual
    subtyping.
  - **CHANGE** Specify that debug assertions are added to methods in strong
    mode.

2020.01.27
  - **CHANGE** Change to specification of weak and strong mode instance checks
    to make them behave uniformly across legacy and opted-in libraries.

2020.01.21
  - Clarify that method inheritance checking is done relative to the
    consolidated super-interface signature.

2019.12.27
  - Update errors for switch statements.
  - Make it an error entirely to use the default `List` constructor in opted-in
    code.
  - Clarify that setter/getter assignability uses subtyping instead of
    assignability.

2019.12.17
  - Specify errors around definitely (un)assigned late variables.

2019.12.08
  - Allow elision of default value in abstract methods
  - **CHANGE** Allow operations on `Never` and specify the typing
  - Specify the type signature for calling Object methods on nullable types
  - Specify implicit conversion behavior
  - Allow potentially constant type variables in instance checks and casts
  - Specify the error thrown by the null check operator
  - Specify `fromEnvironment` and `Iterator.current` library breaking changes
  - Fix definition of strictly non-nullable

2019.12.03:
  - Change warnings around null aware operators to account for legacy types.

2019.11.25:
  - Specified implicitly induced getters/setters for late variables.

2019.11.22
  - Additional errors and warnings around late variables

2019.11.21
  - Clarify runtime instance checks and casts.

2019.10.08
  - Warning to call null check operator on non-nullable expression
  - Factory constructors may not return null
  - Fix discussion of legacy `is` check
  - Specify flatten

2019.04.23:
  - Added specification of short-circuiting null
  - Added `e1?.[e2]` operator syntax

## Summary

This is the proposed specification for [sound non-nullable by default types](http://github.com/dart-lang/language/issues/110).
Discussion of this proposal should take place in [Issue 110](http://github.com/dart-lang/language/issues/110).

Discussion issues on specific topics related to this proposal are [here](https://github.com/dart-lang/language/issues?utf8=%E2%9C%93&q=is%3Aissue+label%3Annbd+)

The motivations for the feature along with the migration plan and strategy are
discussed in more detail in
the
[roadmap](https://github.com/dart-lang/language/blob/master/accepted/future-releases/nnbd/roadmap.md).

This proposal draws on the proposal that Patrice Chalin wrote
up [here](https://github.com/dart-archive/dart_enhancement_proposals/issues/30),
and on the proposal that Bob Nystrom wrote
up
[here](https://github.com/dart-lang/language/blob/master/resources/old-non-nullable-types.md).


## Syntax

The precise changes to the syntax are given in an accompanying set of
modifications to the grammar in the formal specification.  This section
summarizes in prose the grammar changes associated with this feature.

The grammar of types is extended to allow any type to be suffixed with a `?`
(e.g. `int?`) indicating the nullable version of that type.

A new primitive type `Never`.  This type is denoted by the built-in type
declaration `Never` declared in `dart:core`.

The grammar of expressions is extended to allow any expression to be suffixed
with a `!`.

The modifier `late` is added as a built-in identifier.  The grammar of top level
variables, static fields, instance fields, and local variables is extended to
allow any declaration to include the modifer `late`.

The modifier `required` is added as a built-in identifier.  The grammar of
function types is extended to allow any named parameter declaration to be
prefixed by the `required` modifier (e.g. `int Function(int, {int?  y, required
int z})`.

The grammar of selectors is extended to allow null-aware subscripting using the
syntax `e1?[e2]` which evaluates to `null` if `e1` evaluates to `null` and
otherwise evaluates as `e1[e2]`.

The grammar of cascade sequences is extended to allow the first cascade of a
sequence to be written as `?..` indicating that the cascade is null-shorting.

All of the syntax changes for this feature have been incorporated into
the
[formal grammar](https://github.com/dart-lang/language/blob/master/specification/dartLangSpec.tex),
which serves as the canonical reference for the grammatical changes.

### Grammatical ambiguities and clarifications.

#### Nested nullable types

The grammar for types does not allow multiple successive `?` operators on a
type.  That is, the grammar for types is nominally equivalent to:

```
type' ::= functionType
          | qualified typeArguments?

type ::= type' `?`?
```

#### Conditional expression ambiguities

Conditional expressions inside of braces are ambiguous between sets and maps.
That is, `{ a as bool ? - 3 : 3 }` can be parsed as a set literal `{ (a as bool)
? - 3 : 3 }` or as a map literal `{ (a as bool ?) - 3 : 3 }`.  Parsers will
prefer the former parse over the latter.

The same is true for `{ a is int ? - 3 : 3 }`.

The same is true for `{ int ? - 3 : 3 }` if we allow this.

#### Null aware subscript

Certain uses of null aware subscripts in conditional expressions are ambiguous.
For example, `{ a?[b]:c }` can be parsed either as a set literal or a map
literal, depending on whether the `?` is interpreted as part of a null aware
subscript or as part of a conditional expression.  Whenever there is a sequence
of tokens which may be parsed either as a conditional expression or as two
expressions separated by a colon, the first of which is a a null aware
subscript, parsers shall choose to parse as a conditional expression.


## Static semantics

### Legacy types

The internal representation of types is extended with a type `T*` for every type
`T` to represent legacy pre-NNBD types.  This is discussed further in the legacy
library section below.

### Subtyping

We modify the subtyping rules to account for nullability and legacy types as
specified
[here](https://github.com/dart-lang/language/blob/master/resources/type-system/subtyping.md).
We write `S <: T` to mean that the type `S` is a subtype of `T` according to the
rules specified there.


We define `LEGACY_SUBTYPE(S, T)` to be true iff `S` would be a subtype of `T`
in a modification of the rules above in which all `?` on types were ignored, `*`
was added to each type, and `required` parameters were treated as optional.
This has the effect of treating `Never` as equivalent to `Null`, restoring
`Null` to the bottom of the type hierarchy, treating `Object` as nullable, and
ignoring `required` on named parameters.  This is intended to provide the same
subtyping results as pre-nnbd Dart.

Where potentially ambiguous, we sometimes write `NNBD_SUBTYPE(S, T)` to mean
the full subtyping relation without the legacy exceptions defined in the
previous paragraph.

### Upper and lower bounds

We modify the upper and lower bound rules to account for nullability and legacy
types as
specified
[here](https://github.com/dart-lang/language/blob/master/resources/type-system/upper-lower-bounds.md).

### Type normalization

We define a normalization procedure on types which defines a canonical
representation for otherwise equivalent
types
[here](https://github.com/dart-lang/language/blob/master/resources/type-system/normalization.md).
This defines a procedure **NORM(`T`)** such that **NORM(`T`)** is syntactically
equal to **NORM(`S`)** modulo replacement of primitive top types iff `S <: T`
and `T <: S`.

### Future flattening

The **flatten** function is modified as follows:

**flatten**(`T`) is defined by cases on `T`:
  - if `T` is `S?` then **flatten**(`T`) = **flatten**(`S`)`?`
  - otherwise if `T` is `S*` then **flatten**(`T`) = **flatten**(`S`)`*`
  - otherwise if `T` is `FutureOr<S>` then **flatten**(`T`) = `S`
  - otherwise if `T <: Future` then let `S` be a type such that `T <: Future<S>`
and for all `R`, if `T <: Future<R>` then `S <: R`; then **flatten**(`T`) = `S`
  - otherwise **flatten**(`T`) = `T`

### The future value type of an asynchronous non-generator function

_We specify a concept which corresponds to the static type of objects which may
be contained in the Future object returned by an async function with a given
declared return type._

Let _f_ be an asynchronous non-generator function with declared return type
`T`. Then the **future value type** of _f_ is **futureValueType**(`T`).
The function **futureValueType** is defined as follows:

- **futureValueType**(`S?`) = **futureValueType**(`S`), for all `S`.
- **futureValueType**(`S*`) = **futureValueType**(`S`), for all `S`.
- **futureValueType**(`Future<S>`) = `S`, for all `S`.
- **futureValueType**(`FutureOr<S>`) = `S`, for all `S`.
- **futureValueType**(`void`) = `void`.
- Otherwise, for all `S`, **futureValueType**(`S`) = `Object?`.

_Note that it is a compile-time error unless the return type of an asynchronous
non-generator function is a supertype of `Future<Never>`, which means that
the last case will only be applied when `S` is `Object` or a non-`void` top
type._

### Return statements

The static analysis of return statements is changed in the following
way, where `$T$` is the declared return type and `$S$` is the static type of
the expression `e`.

At [this location](https://github.com/dart-lang/language/blob/65b8267be0ebb9b3f0849e2061e6132021a4827d/specification/dartLangSpec.tex#L15477)
about synchronous non-generator functions, the text is changed as follows:

```
It is a compile-time error if $s$ is \code{\RETURN{} $e$;},
$T$ is neither \VOID{} nor \DYNAMIC,
and $S$ is \VOID.
```

_Comparing to Dart before null-safety, this means that it is no longer allowed
to return a void expression in a regular function if the return type is
`Null`._

At [this location](https://github.com/dart-lang/language/blob/65b8267be0ebb9b3f0849e2061e6132021a4827d/specification/dartLangSpec.tex#L15507)
about an asynchronous non-generator function with future value type `$T_v$`,
the text is changed as follows:

```
It is a compile-time error if $s$ is \code{\RETURN{};},
unless $T_v$
is \VOID, \DYNAMIC, or \code{Null}.
%
It is a compile-time error if $s$ is \code{\RETURN{} $e$;},
$T_v$ is \VOID,
and \flatten{S} is neither \VOID, \DYNAMIC, \code{Null}.
%
It is a compile-time error if $s$ is \code{\RETURN{} $e$;},
$T_v$ is neither \VOID{} nor \DYNAMIC,
and \flatten{S} is \VOID.
%
It is a compile-time error if $s$ is \code{\RETURN{} $e$;},
\flatten{S} is not \VOID,
$S$ is not assignable to $T_v$,
and flatten{S} is not a subtype of $T_v$.
```

_Comparing to Dart before null-safety, this means that it is no longer allowed
to return an expression whose flattened static type is `void` in an `async`
function with future value type `Null`; nor is it allowed, in an `async`
function with future value type `void`, to return an expression whose flattened
static type is not `void`, `void*`, `dynamic`, or `Null`. Conversely, it is
allowed to return a future when the future value type is a suitable future;
for instance, we can have `return Future<int>.value(42)` in an `async` function
with declared return type `Future<Future<int>>`. Finally, let `S` be
`Future<dynamic>` or `FutureOr<dynamic>`; it is then no longer allowed to
return an expression with static type `S`, unless the future value type is a
supertype of `S`. This differs from Dart before null-safety in that it was
allowed to return an expression of these types with a declared return type
of the form `Future<T>` for any `T`._

The dynamic semantics specified at
[this location](https://github.com/dart-lang/language/blob/65b8267be0ebb9b3f0849e2061e6132021a4827d/specification/dartLangSpec.tex#L15597)
is changed as follows, where `$f$` is the enclosing function with declared
return type `$T$`, and `$e$` is the returned expression:

```
When $f$ is a synchronous non-generator, evaluation proceeds as follows:
The expression $e$ is evaluated to an object $o$.
A dynamic error occurs unless the dynamic type of $o$ is a subtype of
the actual return type of $f$
(\ref{actualTypes}).
Then the return statement $s$ completes returning $o$
(\ref{statementCompletion}).

\commentary{%
The case where the evaluation of $e$ throws is covered by the general rule
which propagates the throwing completion from $e$ to $s$ to the function body.%
}

When $f$ is an asynchronous non-generator with future value type $T_v$
(\ref{functions}), evaluation proceeds as follows:
The expression $e$ is evaluated to an object $o$.
If the run-time type of $o$ is a subtype of \code{Future<$T_v$>},
let \code{v} be a fresh variable bound to $o$ and
evaluate \code{\AWAIT{} v} to an object $r$;
otherwise let $r$ be $o$.
A dynamic error occurs unless the dynamic type of $r$
is a subtype of the actual value of $T_v$
(\ref{actualTypes}).
Then the return statement $s$ completes returning $r$
(\ref{statementCompletion}).

\commentary{%
The cases where $f$ is a generator cannot occur,
because in that case $s$ is a compile-time error.%
}
```

### Static errors
#### Nullability definitions

We say that a type `T` is **nullable** if `Null <: T` and not `T <: Object`.
This is equivalent to the syntactic criterion that `T` is any of:
  - `Null`
  - `S?` for some `S`
  - `S*` for some `S` where `S` is nullable
  - `FutureOr<S>` for some `S` where `S` is nullable
  - `dynamic`
  - `void`

Nullable types are types which are definitively known to be nullable, regardless
of instantiation of type variables, and regardless of any choice of replacement
for the `*` positions (with `?` or nothing).

We say that a type `T` is **non-nullable** if `T <: Object`.
This is equivalent to the syntactic criterion that `T` is any of:
  - `Never`
  - Any function type (including `Function`)
  - Any interface type except `Null`.
  - `S*` for some `S` where `S` is non-nullable
  - `FutureOr<S>` where `S` is non-nullable
  - `X extends S` where `S` is non-nullable
  - `X & S` where `S` is non-nullable

Non-nullable types are types which are either definitively known to be
non-nullable regardless of instantiation of type variables, or for which
replacing the `*` positions with nothing will result in a non-nullable type.

Note that there are types which are neither nullable nor non-nullable.  For
example `X extends T` where `T` is nullable is neither nullable nor
non-nullable.

We say that a type `T` is **strictly non-nullable** if `T <: Object` and not
`Null <: T`.  This is equivalent to the syntactic criterion that `T` is any of:
  - `Never`
  - Any function type (including `Function`)
  - Any interface type except `Null`.
  - `FutureOr<S>` where `S` is strictly non-nullable
  - `X extends S` where `S` is strictly non-nullable
  - `X & S` where `S` is strictly non-nullable

We say that a type `T` is **potentially nullable** if `T` is not non-nullable.
Note that this is different from saying that `T` is nullable.  For example, a
type variable `X extends Object?` is a type which is potentially nullable but
not nullable.  Note that `T*` is potentially nullable by this definition if `T`
is potentially nullable - so `int*` is not potentially nullable, but `X*` where
`X extends int?` is.  The potentially nullable types include all of the types
which are either definitely nullable, potentially instantiable to a nullable
type, or for which any migration results in a potentially nullable type.

We say that a type `T` is **potentially non-nullable** if `T` is not nullable.
Note that this is different from saying that `T` is non-nullable.  For example,
a type variable `X extends Object?` is a type which is potentially non-nullable
but not non-nullable.  Note that `T*` is potentially non-nullable by this
definition if `T` is potentially non-nullable.


#### Reachability

A number of errors and warnings are updated to take reachability of statements
into account.  Computation of code reachability
is
[specified separately](https://github.com/dart-lang/language/blob/master/resources/type-system/flow-analysis.md).

We say that a statement **may complete normally** if the specified control flow
analysis determines that any control flow path may reach the end of the
statement without returning, throwing an exception not caught within the
statement, breaking to a location outside of the statement, or continuing to a
location outside of the statement.

#### Errors and Warnings

It is an error to call a method, setter, getter or operator on an expression
whose type is potentially nullable and not `dynamic`, except for the methods,
setters, getters, and operators on `Object`.

It is an error to read a field or tear off a method from an expression whose
type is potentially nullable and not `dynamic`, except for the methods and
fields on `Object`.

It is an error to call an expression whose type is potentially nullable and not
`dynamic`.

It is an error if a top level variable or static variable with a non-nullable
type has no initializer expression unless the variable is marked with the `late`
modifier.

It is an error if a class declaration declares an instance variable with a
potentially non-nullable type and no initializer expression, and the class has a
generative constructor where the variable is not initialized via an initializing
formal or an initializer list entry, unless the variable is marked with the
`late` modifier.

It is an error if a mixin declaration or a class declaration with no generative
constructors declares an instance variable with a potentially non-nullable type
and no initializer expression unless the variable is marked with the `late`
modifier.

It is an error to derive a mixin from a class declaration which contains an
instance variable with a potentially non-nullable type and no initializer
expression unless the variable is marked with the `late` modifier.

It is an error if the body of a method, function, getter, or function expression
with a potentially non-nullable return type **may complete normally**.

It is an error if an optional parameter (named or otherwise) with no default
value has a potentially non-nullable type **except** in the parameter list of an
abstract method declaration.

It is an error if a required named parameter has a default value.

It is an error if a required named parameter is not bound to an argument at a
call site.

It is an error to call the default `List` constructor.

For the purposes of errors and warnings, the null aware operators `?.`, `?..`,
and `?[]` are checked as if the receiver of the operator had non-nullable type.
More specifically, if the type of the receiver of a null aware operator is `T`,
then the operator is checked as if the receiver had type **NonNull**(`T`) (see
definition below).

It is an error for a class to extend, implement, or mixin a type of the form
`T?` for any `T`.

It is an error for a class to extend, implement, or mixin the type `Never`.

It is not an error to call or tear-off a method, setter, or getter, or to read
or write a field, on a receiver of static type `Never`.  Implementations that
provide feedback about dead or unreachable code are encouraged to indicate that
any arguments to the invocation are unreachable.

It is not an error to apply an expression of type `Never` in the function
position of a function call. Implementations that provide feedback about dead or
unreachable code are encouraged to indicate that any arguments to the call are
unreachable.

It is an error if the static type of `e` in the expression `throw e` is not
assignable to `Object`.

It is not an error for the body of a `late` field to reference `this`.

It is an error for a variable to be declared as `late` in any of the following
positions: in a formal parameter list of any kind; in a catch clause; in the
variable binding section of a c-style `for` loop, a `for in` loop, an `await
for` loop, or a `for element` in a collection literal.

It is an error for the initializer expression of a `late` local variable to use
a prefix `await` expression that is not nested inside of another function
expression.

It is an error for a class with a `const` constructor to have a `late final`
instance variable.

It is not a compile time error to write to a `final` top-level variable field
(static or instance) if that variable is declared `late` and does not have an
initializer.  For local variables, see the section below.

It is an error if the object being iterated over by a `for-in` loop has a static
type which is not `dynamic`, and is not a subtype of `Iterable<dynamic>`.

It is an error if the type of the value returned from a factory constructor is
not a subtype of the class type associated with the class in which it is defined
(specifically, it is an error to return a nullable type from a factory
constructor for any class other than `Null`).

It is an error if any case of a switch statement except the last case (the
default case if present) **may complete normally**.  The previous syntactic
restriction requiring the last statement of each case to be one of an enumerated
list of statements (break, continue, return, throw, or rethrow) is removed.

Given a switch statement which switches over an expression `e` of type `T`,
where the cases are dispatched based on expressions `e0`...`ek`:
  - It is no longer required that the `ei` evaluate to instances of the same
    class.
  - It is an error if any of the `ei` evaluate to a value whose static type is
    not a subtype of `T`.
  - It is an error if any of the `ei` evaluate to constants for which equality
    is not primitive.
  - If `T` is an enum type, it is a warning if the switch does not handle all
    enum cases, either explicitly or via a default.
  - If `T` is `Q?` where `Q` is an enum type, it is a warning if the switch does
    not handle all enum cases and `null`, either explicitly or via a default.

It is an error if a class has a setter and a getter with the same basename where
the return type of the getter is not a subtype of the argument type of the
setter.  Note that this error specifically requires subtyping and not
assignability and hence makes no exception for `dynamic`.

If the static type of `e` is `void`, the expression `await e` is a compile-time
error. *This implies that
[this](https://github.com/dart-lang/language/blob/780cd5a8be92e88e8c2c74ed282785a2e8eda393/specification/dartLangSpec.tex#L18281)
list item will be removed from the language specification.*

A compile-time error occurs if an expression has static type `void*`, and it
does not occur in any of the ways specified in
[this list](https://github.com/dart-lang/language/blob/780cd5a8be92e88e8c2c74ed282785a2e8eda393/specification/dartLangSpec.tex#L18238).
*This implies that `void*` is treated the same as `void`.*

It is a warning to use a null aware operator (`?.`, `?[]`, `?..`, `??`, `??=`, or
`...?`) on an expression of type `T` if `T` is **strictly non-nullable**.

It is a warning to use the null check operator (`!`) on an expression of type
`T` if `T` is **strictly non-nullable** .

### Local variables and definite (un)assignment.

As part of the null safety release, errors for local variables are specified to
take into account **definite assignment** and **definite unassignment** (see
the secontion on Definite Assignment below).

In all cases in this section, errors that are described as occurring on reads of
a variable are intended to apply to all form of reads, including indirectly as
part of composite assignment operators, as well as via pre and post-fix
operators.  Similarly, errors that are described as occurring on writes of a
variable are intended to apply to all form of writes.

It is a compile time error to assign a value to a local variable marked `final`
when the variable is **definitely assigned**.  This includes variables that are
also marked `late`.  A variable is always considered definitely assigned if it
has an explicit initializer, or an implicit initializer as part of a larger
construct (e.g. the loop variable in a `for in` construct).

It is not a compile time error to write to a `final` local variable if that
variable is declared `late`, does not have an initializer, and is not
**definitely assigned**.

It is not a compile time error to write to a `final` local variable if that
variable is **definitely unassigned** (and hence does not have an initializer).

It is a compile time error to read a local variable when the variable is
**definitely unassigned** unless the variable is non-final and has nullable
type, either explicitly provided or inferred directly from the initalizer.  This
includes variables marked `late` and/or `final`.

The erors specified above are summarized in the following table.  A variable
which has an initializer (explicit or implicit) is always considered definitely
assigned, and is never considered definitely unassigned.


Read Errors:

| Declaration form  | Def. Assigned | Not Def. Assigned | Def. Unassigned |
| -------- ---------| ------------- | ----------------- | --------------- |
| var x;            | Ok            | Error             | Error           |
| final x;          | Ok            | Error             | Error           |
| int x;            | Ok            | Error             | Error           |
| int? x;           | Ok            | Ok                | Ok              |
| final int x;      | Ok            | Error             | Error           |
| final int? x;     | Ok            | Error             | Error           |
| late var x;       | Ok            | Ok                | Error           |
| late final x;     | Ok            | Ok                | Error           |
| late T x;         | Ok            | Ok                | Error           |
| late final T x;   | Ok            | Ok                | Error           |

Write Errors:

| Declaration form  | Def. Assigned | Not Def. UnAssigned | Def. Unassigned |
| -------- ---------| ------------- | ------------------- | --------------- |
| var x;            | Ok            | Ok                  | Ok              |
| final x;          | Error         | Error               | Ok              |
| int x;            | Ok            | Ok                  | Ok              |
| int? x;           | Ok            | Ok                  | Ok              |
| final int x;      | Error         | Error               | Ok              |
| final int? x;     | Error         | Error               | Ok              |
| late var x;       | Ok            | Ok                  | Ok              |
| late final x;     | Error         | Ok                  | Ok              |
| late T x;         | Ok            | Ok                  | Ok              |
| late final T x;   | Error         | Ok                  | Ok              |

### Local variables and initialization based inference

Local variables with explicitly written types are given the declared types as
written.  The declared type of the variable is considered a "type of interest"
in the sense defined in the flow analysis specification.  If the variable has an
initializer (explicit or implicit) and is not `final`, then the declaration is
treated as an assignment for the purposes of promotion.

*Treating the declared type of the variable as a "type of interest" implies that
if the variable is a nullable type, then its non-nullable version is also a type
of interest.  Treating the initialization as an assignment for the purposes of
promotion means that initializing a mutable variable declared at type `T?` with
a value of non-nullable type `T` immediately promotes the variable to the
non-nullable type.*

```dart
void test() {
  int? x = 3; // x is declared at `int?`
  x.isEven; // Valid, x has been promoted to `int`
  x = null; // Valid, demotes to the declared type.
}
```

Local variables with no explicitly written type but with an initializer are
given an inferred declared type equal to the type of their initializer.  In the
case that the type of the initializer is a promoted type variable `X & T`, the
inferred type of the variable shall be `X`.  However, such a variable shall be
treated as immediately promoted to `X & T`.

In the null safety release, local variables with no explicitly written type and
no initializer are subject to further promotion based inference.  The variables
under consideration here are those declared as `var x;`, `final x;`, `late var
x;`, or `late final x;`.  We refer to such variables as **untyped variables**.

An **initializing assignment** is an assignment to an **untyped variable** when
that variable is in the **definitely unassigned** state.  Such an assignment on
a path shall cause the variable in question to be treated by the flow analysis
on that path as if it were declared with the assigned expression as its
initializing expression, up until the next join point in the program.  We refer
to this inferred type as the **initialization inferred type** of the variable.
The **initialization inferred type** of the variable is always treated as a
**type of interest** for the purposes of promotion (including its non-nullable
version if applicable).

```dart
void test() {
  var x; // x is an untyped variable
  x = 3; // x is given the initialization inferred type of `int`
}
```

At a join point in the program, it is an error if an **untyped variable** has
been given an **initialization inferred type** on one of the paths to the join
point and not another, unless the variable is declared as `late`.

```dart
void test(bool b) {
  var x; // x is an untyped variable
  if (b) {
    x = 3;
  } // Error, x has not been given an inferred type on all paths

  late var y; // y is a late untyped variable
  if (b) {
    y = 3;
  } // Ok, y has inferred type `int`
}
```

At a join point in the program, if an **untyped variable** has been given an
**initialization inferred type** on more than one of the paths to the join
point, the variable is treated after the join point as having the
**initialization inferred type** equal to the upper bound of the
**initialization inferred types** from the paths into the join point.  The
**initialization inferred type** so computed is treated as a **type of
interest** for the variable in question (including its non-nullable version if
applicable).  The promoted type chains for the variable on the respective paths
are intersected as usual.

```dart
void test(bool b) {
  var x; // x is an untyped variable
  if (b) {
    x = 3;
  } else {
    x = 3.0;
  } // x is has type num = UP(int, double)

  late var y; // y is a late untyped variable
  if (b) {
    if (b) {
      y = 3;
    } else {
      y = 3.0;
    } // y has type num
    y = 3.0; // y is promoted to double, since double is a type of interest
    y = (3 as num); y is demoted to num.
  } // y still has type num
  y = "hello";  // Error, not an initializating write.
}
```

It is an error to read an **untyped variable** when it has no **initialization
inferred type**.


```dart
void test(bool b) {
  var x; // x is an untyped variable
  print(x); // Error, no initialization inferred type

  late var y; // y is a late untyped variable
  var f = () => print(y); // Error, y has no initialization inferred type


  var z;
  do {
    // z is potentially assigned.
    if (b) {
      z = 42;
    } else {
      z = 37;
    }
  } while (something);
  print(z); // Error, z has not initialization inferred type
```

### Expression typing

It is permitted to invoke or tear-off a method, setter, getter, or operator that
is defined on `Object` on potentially nullable type.  The type used for static
analysis of such an invocation or tear-off shall be the type declared on the
relevant member on `Object`.  For example, given a receiver `o` of type `T?`,
invoking an `Object` member on `o` shall use the type of the member as declared
on `Object`, regardless of the type of the member as declared on `T` (note that
the type as declared on `T` must be a subtype of the type on `Object`, and so
choosing the `Object` type is a sound choice.  The opposite choice is not
sound).

_Note that evaluation of an expression `e` of the form `e1 == e2` is not an
invocation of `operator ==`, it includes special treatment of null. The
precise rules are specified later in this section._

Calling a method (including an operator) or getter on a receiver of static type
`Never` is treated by static analysis as producing a result of type `Never`.
Tearing off a method from a receiver of static type `Never` produces a value of
type `Never`.  Applying an expression of type `Never` in the function position
of a function call produces a result of type `Never`.

The static type of a `throw e` expression is `Never`.

Consider an expression `e` of the form `e1 == e2` where the static type of
`e1` is `T1` and the static type of `e2` is `T2`. Let `S` be the type of the
formal parameter of `operator ==` in the interface of **NonNull**(`T1`).
It is a compile-time error unless `T2` is assignable to `S?`.

_Even if the static type of `e1` is potentially nullable, the parameter type
of the `operator ==` of the corresponding non-null type is taken into account,
because that instance method will not be invoked when `e1` is null. Similarly,
it is not a compile-time error for the static type of `e2` to be potentially
nullable, even when the parameter type of said `operator ==` is non-nullable.
This is again safe, because the instance method will not be invoked when `e2`
is null._

In legacy mode, an override of `operator ==` with no explicit parameter type
inherits the parameter type of the overridden method if any override of
`operator ==` between the overriding method and `Object.==` has an explicit
parameter type.  Otherwise, the parameter type of the overriding method is
`dynamic`.

Top level variable and local function inference is performed
as
[specified separately](https://github.com/dart-lang/language/blob/master/resources/type-system/inference.md).
Method body inference is not yet specified.

If no type is specified in a catch clause, then the default type of the error
variable is `Object`, instead of `dynamic` as was the case in pre-null safe
Dart.

### Instantiate to bounds

The computation of instantiation to bounds is changed to substitute `Never` for
type variables appearing in contravariant positions instead of `Null`.

### Least and greatest closure

The definitions of least and greatest closure are changed in null safe libraries
to substitute `Never` in positions where previously `Null` would have been
substituted, and `Object?` in positions where previously `Object` or `dynamic`
would have been substituted.

### Const type variable elimination

If performing inference on a const value of a generic class results in
inferred type arguments to the generic class which contain free type variables
from an enclosing generic class or method, the free type variables shall be
eliminated by taking the least closure of the inferred type with respect to the
free type variables.  Note that free type variables which are explicitly used as
type arguments in const generic instances are still considered erroneous.

```dart
class G<T> {
  void foo() {
    const List<T> c = <T>[]; // Error
    const List<T> d = [];    // The list literal is inferred as <Never>[]
  }
}
```

### Extension method resolution

For the purposes of extension method resolution, there is no special treatment
of nullable types with respect to what members are considered accessible.  That
is, the only members of a nullable tyhpe that are considered accessible
(and hence which take precedence over extensions) are the members on `Object`.

### Assignability

The definition of assignability is changed as follows.

A type `T` is **assignable** to a type `S` if `T` is `dynamic`, or if `T` is a
subtype of `S`.

### Generics

The default bound of generic type parameters is treated as `Object?`.

### Implicit conversions

The implicit conversion of integer literals to double literals is performed when
the context type is `double` or `double?`.

The implicit tear-off conversion which converts uses of instances of classes
with call methods to the tear-off of their `.call` method is performed when the
context type is a function type, or the nullable version of a function type.

Implicit tear-off conversion is *not* performed on objects of nullable type,
regardless of the context type.  For example:

```dart
class C {
  int call() {}
}
void main() {
  int Function()? c0 = new C(); // Ok
  int Function()? c0 = (null as C?); // static error
  int Function()  c1 = (null as C?); // static error
}
```

### Const objects

The definition of potentially constant expressions is extended to include type
casts and instance checks on potentially constant types, as follows.

We change the following specification text:

```
\item An expression of the form \code{$e$\,\,as\,\,$T$} is potentially constant
  if $e$ is a potentially constant expression
  and $T$ is a constant type expression,
  and it is further constant if $e$ is constant.
```

to

```
\item An expression of the form \code{$e$\,\,as\,\,$T$} is potentially constant
  if $e$ is a potentially constant expression
  and $T$ is a potentially constant type expression,
  and it is further constant if $e$ is constant.
```

where the definition of a "potentially constant type expression" is the same as
the current definition for a "constant type expression" with the addition that a
type variable is allowed as a "potentially constant type expression".

This is motivated by the requirement to make downcasts explicit as part of the
NNBD release.  Current constant evaluation is permitted to evaluate implicit
downcasts involving type variables.  Without this change, it is difficult to
change such implicit downcasts to an explicit form.  For example this class is
currently valid Dart code, but is invalid after the NNBD restriction on implicit
downcasts because of the implied downcast on the initialization of `w`:


```dart
const num three = 3;

class ConstantClass<T extends num> {
  final T w;
  const ConstantClass() : w = three /* as T */;
}

void main() {
  print(const ConstantClass<int>());
}
```

With this change, the following is a valid migration of this code:

```dart
const num three = 3;

class ConstantClass<T extends num> {
  final T w;
  const ConstantClass() : w = three as T;
}

void main() {
  print(const ConstantClass<int>());
}
```

### Null promotion

The machinery of type promotion is extended to promote the type of variables
based on nullability checks subject to the same set of restrictions as normal
promotion.  The relevant checks and the types they are considered to promote to
are as follows.

A check of the form `e == null` or of the form `e is Null` where `e` has static
type `T` promotes the type of `e` to `Null` in the `true` continuation, and to
**NonNull**(`T`) in the
`false` continuation.

A check of the form `e != null` or of the form `e is T` where `e` has static
type `T?` promotes the type of `e` to `T` in the `true` continuation, and to
`Null` in the `false` continuation.

The static type of an expression `e!` is **NonNull**(`T`) where `T` is the
static type of `e`.

The **NonNull** function defines the null-promoted version of a type, and is
defined as follows.

- **NonNull**(Null) = Never
- **NonNull**(_C_<_T_<sub>1</sub>, ... , _T_<sub>_n_</sub>>) = _C_<_T_<sub>1</sub>, ... , _T_<sub>_n_</sub>>  for class *C* other than Null (including Object).
- **NonNull**(FutureOr<_T_>) = FutureOr<_T_>
- **NonNull**(_T_<sub>0</sub> Function(...)) = _T_<sub>0</sub> Function(...)
- **NonNull**(Function) = Function
- **NonNull**(Never) = Never
- **NonNull**(dynamic) = dynamic
- **NonNull**(void) = void
- **NonNull**(_X_) = X & **NonNull**(B), where B is the bound of X.
- **NonNull**(_X_ & T) = X & **NonNull**(T)
- **NonNull**(_T_?) = **NonNull**(_T_)
- **NonNull**(_T_\*) = **NonNull**(_T_)

#### Extended Type promotion, Definite Assignment, and Reachability

These are extended as
per
[separate proposal](https://github.com/dart-lang/language/blob/master/resources/type-system/flow-analysis.md).

## Runtime semantics

### Weak and strong semantics

To allow the null safety feature to be rolled out incrementally, we define two
modes of compilation and execution.

**Weak checking** mode largely ignores the nullability of types at runtime, as
defined below.  Unmigrated programs or programs consisting of a mix of migrated
and unmigrated code are expected to run without encountering new nullability
related errors at runtime.  **This mode is unsound** in the sense that variables
marked as non-nullable may still be null at runtime.

**Strong checking** mode respects the nullability of types at runtime in casts
and instance checks, as defined below.  Unmigrated programs or programs
consisting of a mix of migrated and unmigrated code may not be compiled or run
with strong checking enabled, and it is a compile time error if unmigrated code
is attempted to be compiled with strong checking enabled.

Weak vs strong runtime checking can be controlled at runtime via the
`--[no-]sound-null-safety` flag, where the negated version of the flag implies
weak mode and the unnegated version implies strong mode.

In the absence of an explicit value for the flag, the mode of execution depends
on migrated status of the program entry point.  If the entry point of the
program (`main`) is in an opted-in library, then the program is compiled and run
as if `--sound-null-safety` were specified on the command line.  Otherwise,
the program is run as if `--no-sound-null-safety` were specified on the
command line.

Compilers may (and are encouraged to) print a warning indicating that strong
checking has been disabled when compiling a program that contains migrated
libraries in weak mode.

### Runtime type equality operator

Two objects `T1` and `T2` which are instances of `Type` (that is, runtime type
objects) are considered equal if and only if the runtime type objects `T1` and
`T2` corresponds to the types `S1` and `S2` respectively, and the normal forms
**NORM(`S1`)** and **NORM(`S2`)** are syntactically equal up to equivalence of
bound variables and **ignoring `*` modifiers on types**.  So for example, the
runtime type objects corresponding to `List<int>` and `List<int*>` are
considered equal.  Note that we do not equate primitive top types.  `List<void>`
and `List<dynamic>` are still considered distinct runtime type objects.  Note
that we also do not equate `Never` and `Null`, and we do not equate function
types which differ in the placement of `required` on parameter types.  Because
of this, the equality described here is not equivalent to syntactic equality on
the `LEGACY_ERASURE` of the types.


### Const evaluation and canonicalization

In weak checking mode, all generic const constructors and generic const literals
are treated as if all type arguments passed to them were legacy types (both at
the top level, and recursively over the structure of the types), regardless of
whether the constructed class is defined in a legacy library or not, and
regardless of whether the constructor invocation or literal occurs in a legacy
library or not.  This ensures that const objects continue to canonicalize
consistently across legacy and opted-in libraries.

In strong checking mode, all generic const constructors and generic const
literals are evaluated using the actual type arguments provided, whether legacy
or non-legacy.  This ensures that in strong checking mode, the final consistent
semantics are obeyed.

### Null check operator

When evaluating an expression of the form `e!`,
where `e` evaluates to a value `v`,
a dynamic type error occurs if `v` is `null`,
and otherwise the expression evaluates to `v`.

### Null aware operator

The semantics of the null aware operator `?.` are defined via a source to source
translation of expressions into Dart code extended with a let binding construct.
The translation is defined using meta-level functions over syntax.  We use the
notation `fn[x : Exp] : Exp => E` to define a meta-level function of type `Exp
-> Exp` (that is, a function from expressions to expressions), and similarly
`fn[k : Exp -> Exp] : Exp => E` to define a meta-level function of type `Exp ->
Exp -> Exp`.  Where obvious from context, we elide the parameter and return
types on the meta-level functions.  The meta-variables `F` and `G` are used to
range over meta-level functions.  Application of a meta-level function is
written as `F[p]` where `p` is the argument.

The null-shorting translation of an expression `e` is meta-level function `F` of
type `(Exp -> Exp) -> Exp` which takes as an argument the continuation of `e` and
produces an expression semantically equivalent to `e` with all occurrences of
`?.` eliminated in favor of explicit sequencing using a `let` construct.

Let `ID` be the identity function `fn[x : Exp] : Exp => x`.

The expression translation of an expression `e` is the result of applying the
null-shorting translation of `e` to `ID`.  That is, if `e` translates to `F`,
then `F[ID]` is the expression translation of `e`.

We use `EXP(e)` as a shorthand for the expression translation of `e`.  That is,
if the null-shorting translation of `e` is `F`, then `EXP(e)` is `F[ID]`.

We extend the expression translation to argument lists in the obvious way, using
`ARGS(args)` to denote the result of applying the expression translation
pointwise to the arguments in the argument list `args`.

We use three combinators to express the translation.

The null-aware shorting combinator `SHORT` is defined as:
```
  SHORT = fn[r : Exp, c : Exp -> Exp] =>
              fn[k : Exp -> Exp] : Exp =>
                let x = r in x == null ? null : k[c[x]]
```

where `x` is a fresh object level variable.  The `SHORT` combinator is used to
give semantics to uses of the `?.` operator.  It is parameterized over the
receiver of the conditional property access (`r`) and a meta-level function
(`c`) which given an object-level variable (`x`) bound to the result of
evaluating the receiver, produces the final expression.  The result is
parameterized over the continuation of the expression being translated.  The
continuation is only called in the case that the result of evaluating the
receiver is non-null.

The shorting propagation combinator `PASSTHRU` is defined as:
```
  PASSTHRU = fn[F : (Exp -> Exp) -> Exp, c : Exp -> Exp] =>
               fn[k : Exp -> Exp] : Exp => F[fn[x] => k[c[x]]]
```

The `PASSTHRU` combinator is used to give semantics to expression forms which
propagate null-shorting behavior.  It is parameterized over the translation `F`
of the potentially null-shorting expression, and over a meta-level function `c`
which given an expression which denotes the value of the translated
null-shorting expression produces the final expression being translated.  The
result is parameterized over the continuation of the expression being
translated, which is called unconditionally.

The null-shorting termination combinator TERM is defined as:
```
  TERM = fn[r : Exp] => fn[k : Exp -> Exp] : Exp => k[r]
```

The `TERM` combinator is used to give semantics to expressions which neither
short-circuit nor propagate null-shorting behavior.  It is parameterized over
the translated expression, and simply passes on the expression to its
continuation.

- A property access `e?.f` translates to:
  - `SHORT[EXP(e), fn[x] => x.f]`
- If `e` translates to `F` then `e.f` translates to:
  - `PASSTHRU[F, fn[x] => x.f]`
- A null aware method call `e?.m(args)` translates to:
  - `SHORT[EXP(e), fn[x] => x.m(ARGS(args))]`
- If `e` translates to `F` then `e.m(args)` translates to:
  - `PASSTHRU[F, fn[x] => x.m(ARGS(args))]`
- If `e` translates to `F` then `e(args)` translates to:
  - `PASSTHRU[F, fn[x] => x(ARGS(args))]`
- If `e1` translates to `F` then `e1?[e2]` translates to:
  - `SHORT[EXP(e1), fn[x] => x[EXP(e2)]]`
- If `e1` translates to `F` then `e1[e2]` translates to:
  - `PASSTHRU[F, fn[x] => x[EXP(e2)]]`
- The assignment `e1?.f = e2` translates to:
  - `SHORT[EXP(e1), fn[x] => x.f = EXP(e2)]`
- The other assignment operators are handled equivalently.
- If `e1` translates to `F` then `e1.f = e2` translates to:
  - `PASSTHRU[F, fn[x] => x.f = EXP(e2)]`
- The other assignment operators are handled equivalently.
- If `e1` translates to `F` then `e1?[e2] = e3` translates to:
  - `SHORT[EXP(e1), fn[x] => x[EXP(e2)] = EXP(e3)]`
- The other assignment operators are handled equivalently.
- If `e1` translates to `F` then `e1[e2] = e3` translates to:
  - `PASSTHRU[F, fn[x] => x[EXP(e2)] = EXP(e3)]`
- The other assignment operators are handled equivalently.
- A cascade expression `e..s` translates as follows, where `F` is the
    translation of `e` and  `x` and `y` are fresh object level variables:
    ```
        fn[k : Exp -> Exp] : Exp =>
           F[fn[r : Exp] : Exp => let x = r in
                                  let y = EXP(x.s)
                                  in k[x]
           ]
    ```
- A null-shorting cascade expression `e?..s` translates as follows, where `x`
    and `y` are fresh object level variables.
    ```
       fn[k : Exp -> Exp] : Exp =>
           let x = EXP(e) in x == null ? null : let y = EXP(x.s) in k(x)
    ```
- All other expressions are translated compositionally using the `TERM`
  combinator.  Examples:
  - An identifier `x` translates to `TERM[x]`
  - A list literal `[e1, ..., en]` translates to `TERM[ [EXP(e1), ..., EXP(en)] ]`
  - A parenthesized expression `(e)` translates to `TERM[(EXP(e))]`

### Late fields and variables

A non-local `late` variable declaration _D_ implicitly induces a getter
into the enclosing scope.  It also induces an implicit setter iff one of the
following conditions is satisfied:

  - _D_ is non-final.
  - _D_ is late, final, and has no initializing expression.

The late final variable declaration with no initializer is special in that it
is the only final variable which can be the target of an assignment.  It
can only be assigned once, but this is enforced dynamically rather than
statically.

An instance variable declaration may be declared `covariant` iff it introduces
an implicit setter.

A read of a field or variable which is marked as `late` which has not yet been
written to causes the initializer expression of the variable to be evaluated to
a value, assigned to the variable or field, and returned as the value of the
read.
  - If there is no initializer expression, the read causes a runtime error to be
    thrown which is an instance of `LateInitializationError`.
  - Evaluating the initializer expression may validly cause a write to the field
    or variable, assuming that the field or variable is not final.  In this
    case, the variable assumes the written value.  The final value of the
    initializer expression overwrites any intermediate written values.
  - Evaluating the initializer expression may cause an exception to be thrown.
    If the variable was written to before the exception was thrown, the value of
    the variable on subsequent reads is the last written value.  If the variable
    was not written before the exception was thrown, then the next read attempts
    to evaluate the initializer expression again.
  - If a variable or field is read from during the process of evaluating its own
    initializer expression, and no write to the variable has occurred, the read
    is treated as a first read and the initializer expression is evaluated
    again.

Let _D_ be a `late` and `final` non-local variable declaration named `v`
without an initializing expression.  It is a run-time error, throwing an
instance of `LateInitializationError`, to invoke the setter `v=` which is
implicitly induced by _D_ if a value has previously been assigned to `v`
(which could be due to an initializing formal or a constructor initializer
list, or due to an invocation of the setter).

Let _D_ be a `late` and `final` local variable declaration named `v`.  It is a
run-time error, throwing an instance of `LateInitializationError`, to assign a
value to `v` if a value has previously been assigned to `v`.

Note that this includes the implicit initializing writes induced by
evaluating the initializer during a read.  Hence, the following program
terminates with a `LateInitializationError` exception.

```dart
int i = 0;
late final int x = i++ == 0 ? x + 1 : 0;
void main() {
  print(x);
}
```

A toplevel or static variable with an initializer is evaluated as if it
was marked `late`.  Note that this is a change from pre-NNBD semantics in that:
  - Throwing an exception during initializer evaluation no longer sets the
    variable to `null`
  - Reading the variable during initializer evaluation is no longer checked for,
    and does not cause an error.

### Boolean conditional evaluation.

The requirement that the condition in a boolean conditional control expression
(e.g. the a conditional statement, conditional element, `while` loop, etc) be
assignable to `bool` is unchanged from pre null-safe Dart.  The change in
assignability means that the static type of the condition may only be `dynamic`,
`Never`, or `bool`.  In full null-safe Dart, an expression of type `Never` will
always diverge and an expression of type `bool` will never evaluate to a value
other than `true` or `false`, and hence no conversion is required in these
cases.  A conditional expression of type `dynamic` may evaluated to any value,
and hence must be implicitly downcast to `bool`, after which no further check is
required.

In weak mode execution, values of type `Never` and `bool` may evaluate to
`null`, and so a boolean conversion check must be performed in addition to any
implicit downcasts implied.  The full semantics then are given as follows.

Given a boolean conditional expression `e` where `e` has type `S`, it is a
static error if `S` is not assignable to `bool`.  Otherwise:

In NNBD strong mode, evaluation proceeds as follows:
  - First `e` is implicitly cast to `bool` if required.
    - This cast may fail, and if so it is a TypeError.
  - If the cast does not fail, then the result is known to be a non-null
    boolean, and evaluation of the enclosing conditional proceeds as usual.

In NNBD weak mode, evaluation proceeds as follows:
  - First `e` is implicitly cast to `bool` if required (using
    `LEGACY_SUBTYPE(e.runtimeType, bool)`)
    - This cast may fail, and if so it is a TypeError.
  - If the cast does not fail, then the result may still be `null`, and so the
  result must be checked against `null`.
    - If the `null` check fails, it is an AssertionError, otherwise evaluation
      of the enclosing conditional proceeds as usual.


## Core library changes

Certain core libraries APIs will have a change in specified behavior only when
interacting with opted in code.  These changes are as follows.

Calling the `.length` setter on a `List` with element type `E` with an argument
greater than the current length of the list is a runtime error unless `Null <:
E`.

The `Iterator.current` getter is given an non-nullable return type, and is
changed such that the behavior if it is called before calling
`Iterator.moveNext` or after `Iterator.moveNext` has returned `false` is
unspecified and implementation defined.  In most core library implementations,
the implemented behavior will to return `null` if the element type is
`nullable`, and otherwise to throw an error.

### Legacy breaking changes

We will make a small set of minimally breaking changes to the core library APIs
that apply to legacy code as well.  These changes are as follows.

The `String.fromEnvironment` and `int.fromEnvironment` contructors have default
values for their optional parameters.

## Migration features

For migration, we support incremental adoption of non-nullability as described
at a high level in
the
[roadmap](https://github.com/dart-lang/language/blob/master/accepted/future-releases/nnbd/roadmap.md).

### Opted in libraries.

Libraries and packages must opt into the feature as described elsewhere.  An
opted-in library may depend on un-opted-in libraries, and vice versa.

### Errors as warnings

An earlier version of this proposal specified that null safety related static
errors in opted-in code should be demoted to warnings when running in weak mode.
This behavior has been eliminated based on early feedback.  Null safety related
errors in opted-in code behave as usual independently of the compilation mode,
subject to differences in const evaluation and the usual suppression of errors
when interacting with legacy (opted-out) code (see below).

### Legacy libraries

Static checking for a library which has not opted into this feature (a *legacy*
library) is done using the semantics as of the last version of the language
before this feature ships (or the last version to which it has opted in, if that
is different).  All opted-in libraries upstream from the legacy library are
viewed by the legacy library with nullability related features erased from their
APIs.  In particular:
  - All types of the form `T?` in the opted-in API are treated as `T`.
  - All required named parameters are treated as optional named parameters.
  - The type `Never` is treated as the type `Null`

In a legacy library, none of the new syntax introduced by this proposal is
available, and it is a static error if it is used.

### Importing legacy libraries from opted-in libraries

The type system is extended with a notion of a legacy type operator.  For every
type `T`, there is an additional type `T*` which is the legacy version of the
type.  There is no surface syntax for legacy types, and implementations should
display the legacy type `T*` in the same way that they would display the type
`T`, except in so far as it is useful to communicate to programmers for the
purposes of error messages that the type originates in legacy code.

When static checking is done in an opted-in library, types which are imported
from legacy libraries are seen as legacy types.  However, type inference in
the opted-in library "erases" legacy types.  That is, if a missing type
parameter, local variable type, or closure type is inferred to be a type `T`,
all occurrences of `S*` in `T` shall be replaced with `S`.  As a result, legacy
types will never appear as type annotations in opted-in libraries, nor will they
appear in reified positions.

### Exports

If a legacy library re-exports an opted-in library, the re-exported symbols
retain their opted-in status (that is, downstream migrated libraries will see
their nnbd-aware types).

It is an error for an opted-in library to re-export symbols which are defined in
a legacy library (note that a symbol which is defined in an opted-in library and
then exported from a legacy library is accepted for re-export from a third
opted-in library since the symbol is not **defined** in the legacy library which
first exports it).

### Super-interface and member type computation with legacy types.

A class defined in a legacy library may have in its set of super-interfaces both
legacy and opted-in interfaces, and hence may have members which are derived
from either, or both.  Similarly, a class defined in an opted-in library may
have in its set of super-interfaces both legacy and opted-in interfaces, and
hence may have members which are derived from either, or both.  We define the
super-interface and member signature computation for such classes as follows.

#### Classes defined in legacy libraries

The legacy erasure of a type `T` denoted `LEGACY_ERASURE(T)` is `T` with all
occurrences of `?` removed, `Never` replaced with `Null`, `required` removed
from all parameters, and all types marked as legacy types.

A direct super-interface of a class defined in a legacy library (that is, an
interface which is listed in the `extends`, `implements` or `with` clauses of
the class) has all generic arguments (and all sub-components of the generic
arguments) marked as legacy types.

If a class `C` in a legacy library implements the same generic class `I` more
than once, it is an error if the `LEGACY_ERASURE` of all such super-interfaces
are not all syntactically equal.

When `C` implements `I` once, and also when `C` implements `I` more than once
without error, `C` is considered to implement the canonical signature given by
`LEGACY_ERASURE` of the super-interfaces in question. This determines the
outcome of dynamic instance checks applied to instances of `C`, as well as
static subtype checks on expressions of type `C`.

A member which is defined in a class in a legacy library (whether concrete or
abstract), is given a signature in which every type is a legacy type.  It is an
error if the signature of a member is not a correct override of all members of
the same name in the direct super-interfaces of the class, using the legacy
subtyping rules.

Using the legacy erasure for checking super-interfaces accounts for opted-out
classes which depend on both opted-in and opted-out versions of the same generic
interface. For example:

```dart
//opted in
class I<T> {}

// opted in
class A implements I<int?> {}

// opted out
class B implements I<int> {}

// opted out
class C extends A implements B {}
```

The class `C` is not considered erroneous, despite implementing both `I<int?>`
and `I<int*>`, since legacy erasure makes both of those interfaces equal.  The
interface which `C` is considered to implement is `I<int*>`.


#### Classes defined in legacy libraries as seen from opted-in libraries

Members inherited in a class in an opted-in library, which are inherited via a
class or mixin defined in a legacy library are viewed with their erased legacy
signature, even if they were original defined in an opted-in library.  Note that
if a class which is defined in a legacy library inherits a member with the same
name from multiple super-interfaces, then error checking is done as usual using
the legacy typing rules which ignore nullability.  This means that it is valid
for a legacy class to inherit the same member signature with contradictory
nullability information. For the purposes of member lookup within a legacy
library, nullability information is ignored, and so it is valid to simply erase
the nullability information within the legacy library. When referenced from an
opted-in library, the same erasure is performed, and the member is seen at its
legacy type.

We use legacy subtyping when checking inherited member signature coherence in
classes because opted out libraries may bring together otherwise incompatible
member signatures without causing an error.

```dart
// opted_in.dart
class A {
  int? foo(int? x) {}
}
class B {
  int foo(int x) {}
}
```
```dart
// opted_out.dart
// @dart = 2.6
import 'opted_in.dart';

class C extends A implements B {}
```

The class `C` is accepted, since the versions of `foo` inherited from `A` and
`B` are compatible.

If the class `C` is now used within an opted-in library, we must decide what
signature to ascribe to `foo`.  The `LEGACY_ERASURE` function computes a legacy
signature for `foo` which drops the nullability information producing a single
signature, in this case `int* Function(int*)`.  Consequently, the following code
is accepted:

```dart
//opted in
import 'opted_out.dart';
void test() {
  new C().foo(null).isEven;
}
```

#### Classes defined in opted-in libraries

The `NNBD_TOP_MERGE` of two types `T` and `S` is the unique type `R` defined
as:
 - `NNBD_TOP_MERGE(Object?, Object?)  = Object?`
 - `NNBD_TOP_MERGE(dynamic, dynamic)  = dynamic`
 - `NNBD_TOP_MERGE(void, void)  = void`
 - `NNBD_TOP_MERGE(Object?, void)  = Object?`
   - And the reverse
 - `NNBD_TOP_MERGE(dynamic, void)  = Object?`
   - And the reverse
 - `NNBD_TOP_MERGE(Object?, dynamic)  = Object?`
   - And the reverse
 - `NNBD_TOP_MERGE(Object*, void)  = Object?`
   - And the reverse
 - `NNBD_TOP_MERGE(Object*, dynamic)  = Object?`
   - And the reverse
 - `NNBD_TOP_MERGE(Never*, Null)  = Null`
   - And the reverse
 - `NNBD_TOP_MERGE(T?, S?) = NNBD_TOP_MERGE(T, S)?`
 - `NNBD_TOP_MERGE(T?, S*) = NNBD_TOP_MERGE(T, S)?`
 - `NNBD_TOP_MERGE(T*, S?) = NNBD_TOP_MERGE(T, S)?`
 - `NNBD_TOP_MERGE(T*, S*) = NNBD_TOP_MERGE(T, S)*`
 - `NNBD_TOP_MERGE(T*, S)  = NNBD_TOP_MERGE(T, S)`
 - `NNBD_TOP_MERGE(T, S*)  = NNBD_TOP_MERGE(T, S)`

 - And for all other types, recursively applying the transformation over the
   structure of the type
   - e.g. `NNBD_TOP_MERGE(C<T>, C<S>)  = C<NNBD_TOP_MERGE(T, S)>`

 - When computing the `NNBD_TOP_MERGE` of two method parameters at least one of
   which is marked as covariant, the following algorithm is used to compute the
   canonical parameter type.
   - Given two corresponding parameters of type `T1` and `T2` where at least
      one of the parameters has a `covariant` declaration:
     - if `T1 <: T2` and `T2 <: T1` then the result is `NNBD_TOP_MERGE(T1, T2)`,
     and it is covariant.
     - otherwise, if `T1 <: T2` then the result is `T2` and it is covariant
     - otherwise the result is `T1` and it is covariant

In other words, `NNBD_TOP_MERGE` takes two types which are structurally equal
except for the placement `*` types, and the particular choice of top types, and
finds a single canonical type to represent them by replacing `?` with `*` or
adding `*` as required.. The `NNBD_TOP_MERGE` of two types is not defined for
types which are not otherwise structurally equal.

The `NNBD_TOP_MERGE` of more than two types is defined by taking the
`NNBD_TOP_MERGE` of the first two, and then recursively taking the
`NNBD_TOP_MERGE` of the rest.

A direct super-interface of a class defined in an opted-in library (that is, an
interface which is listed in the `extends`, `implements` or `with` clauses of
the class) has all generic arguments (and all sub-components of the generic
arguments) marked as nullable or non-nullable as written.

If a class `C` in an opted-in library implements the same generic class `I` more
than once as `I0, .., In`, and at least one of the `Ii` is not syntactically
equal to the others, then it is an error if `NNBD_TOP_MERGE(S0, ..., Sn)` is not
defined where `Si` is **NORM(`Ii`)**.  Otherwise, `C` is considered to
implement the canonical interface given by `NNBD_TOP_MERGE(S0, ..., Sn)`.  This
determines the outcome of dynamic instance checks applied to instances of `C`,
as well as static subtype checks on expressions of type `C`.

If a class `C` in an opted-in library overrides a member, it is an error if its
signature is not a subtype of the types of all overriden members from all
direct super-interfaces (whether legacy or opted-in).  This implies that
override checks for a member `m` may succeed due to a legacy member signature
for `m` in a direct super-interface, even in the case where an indirect
super-interface has a member signature for `m` where the override would be a
compile-time error. For example:

```dart
// opted_in.dart
class A {
  int foo(int? x) {}
}
```
```dart
// opted_out.dart
// @dart = 2.6
import 'opted_in.dart';

class B extends A {}
```

```dart
// opted_in.dart
class C extends B {
  // Override checking is done against the legacy signature of B.foo.
  int? foo(int x) {}
}
```

It is difficult to predict the outcome of migrating `B` in such situations, but
lints or hints may be used by tools to communicate to developers that `C` may
need to be changed again when `B` is migrated.

If a class `C` in an opted-in library inherits a member `m` with the same name
from multiple direct super-interfaces (whether legacy or opted-in), let `T0,
..., Tn` be the signatures of the inherited members.  If there is exactly one
`Ti` such that `NNBD_SUBTYPE(Ti, Tk)` for all `k` in `0...n`, then the signature
of `m` is considered to be `Ti`.  If there are more than one such `Ti`, then it
is an error if the `NNBD_TOP_MERGE` of `S0, ..., Sn` does not exist, where `Si`
is **NORM(`Ti`)**.  Otherwise, the signature of `m` for the purposes of member
lookup is the `NNBD_TOP_MERGE` of the `Si`.

Note that when a member `m` is inherited from multiple indirect super-interfaces
**via** a single direct super-interface, override checking is only performed
against the signature of the direct super-interface which mediates the
inheritance as described above.  Hence the following example is not an error,
since the direct super-interface `C` of `D` mediates the conflicting inherited
signatures of `foo` as `C.foo` with signature `int* Function(int*)`.

```dart
// opted_in.dart
class A {
  int? foo(int? x) {}
}
class B {
  int foo(int x) {}
}
```
```dart
// opted_out.dart
// @dart = 2.6
import 'opted_in.dart';

class C extends A implements B {}

```
```dart
//opted in
import 'opted_out.dart';
class D extends C {}
void test() {
  new D().foo(null).isEven;
}
```


### Type reification

All types reified in legacy libraries are reified as legacy types.  Runtime
subtyping checks treat them according to the subtyping rules specified
separately.

### Runtime checks and weak checking

When weak checking is enabled, runtime type tests (including explicit and
implicit casts) shall succeed whenever the runtime type test would have
succeeded if all `?` on types were ignored, `*` was added to each type, and
`required` parameters were treated as optional.  This has the effect of treating
`Never` as equivalent to `Null`, restoring `Null` to the bottom of the type
hierarchy, treating `Object` as nullable, and ignoring `required` on named
parameters.  This is intended to provide the same subtyping results as pre-nnbd
Dart.

Instance checks (`e is T`) and casts (`e as T`) behave differently when run in
strong vs weak checking mode.


We define the weak checking and strong checking mode instance tests as follows:

**In weak checking mode**: if `e` evaluates to a value `v` and `v` has runtime
type `S`, an instance check `e is T` occurring in a **legacy library** or an
**opted-in library** is evaluated as follows:
  - If `v` is `null` and `T` is a legacy type, return `LEGACY_SUBTYPE(T, Null)
    || LEGACY_SUBTYPE(Object, T)`
  - If `v` is `null` and `T` is not a legacy type, return `NNBD_SUBTYPE(Null,
    T)`
  - Otherwise return `LEGACY_SUBTYPE(S, T)`

A type is a legacy type if it is of the form `R*` for some `R` after normalizing
away nested nullability annotations - e.g. `int*` is a legacy type, but `int?*`
is not, since the normal form of the latter is `int?`.

Note that except in the case that `T` is of the form `X` or `X*` for some type
variable `X`, it is statically decidable which of the first two clauses apply in
the case that `v` is `null`.

**In strong checking mode**: if `e` evaluates to a value `v` and `v` has runtime
type `S`, an instance check `e is T` occurring in an **opted-in library** is
evaluated as follows:
  - Return `NNBD_SUBTYPE(S, T)`

Note that it is an error to run a program containing legacy libraries in strong
checking mode.

Note that given the definitions above, the result of an instance check may vary
depending on whether it is run in strong or weak mode.  However, in the specific
case that the value being checked is `null`, instance checks will always return
the same result regardless of mode, and regardless of whether the check occurs
in an opted in or opted out library.

| T            | Any mode |
| -------- | ------------- |
| Never     |  false               |
| Never*     |  true               |
| Never?     |  true               |
| Null         | true                |
| int           | false               |
| int*         | false                |
| int?         | true                |
| Object    | false                 |
| Object*  | true                 |
| Object?  | true                 |
| dynamic | true                 |


We define the weak checking and strong checking mode casts as follows:

**In weak checking mode**: if `e` evaluates to a value `v` and `v` has runtime
type `S`, a cast `e as T` **whether textually occurring in a legacy or opted-in
library** is evaluated as follows:
  - if `LEGACY_SUBTYPE(S, T)` then `e as T` evaluates to `v`.  Otherwise a
    dynamic type error occurs.

**In strong checking mode**: if `e` evaluates to a value `v` and `v` has runtime
type `S`, a cast `e as T` **whether textually occurring in a legacy or opted-in
library** is evaluated as follows:
  - if `NNBD_SUBTYPE(S, T)` then `e as T` evaluates to `v`.  Otherwise a
    dynamic type error occurs.

In weak checking mode, we ensure that opted-in libraries do not break downstream
clients by continuing to evaluate instance checks and casts with the same
semantics as in pre-nnbd Dart.  All runtime subtype checks are done using the
legacy subtyping, and instance checks maintain the pre-nnbd behavior on `null`
instances.  In strong checking mode, we use the specified nnbd subtyping for all
instance checks and casts.

When developers enable strong checking in their tests and applications, new
runtime cast failures may arise.  The process of migrating libraries and
applications will require users to track down these changes in behavior.
Development platforms are encouraged to provide facilities to help users
understand these changes: for example, by providing a debugging option in which
instance checks or casts which would result in a different outcome if run in
strong checking mode vs weak checking mode are flagged for the developer by
logging a warning or breaking to the debugger.

### Automatic debug assertion insertion

When running in weak checking mode, implementations may insert code equivalent
to `assert(x != null)` in the prelude of every method or function defined in an
opted-in library for each parameter `x` which has a non-nullable type.  When
compiling a program in strong checking mode, these assertions will never fire
and should be elided, but during the migration when mixed mode code is being
executed it is possible for opted-out libraries to cause the invariants of the
null safety checking to be violated.<|MERGE_RESOLUTION|>--- conflicted
+++ resolved
@@ -6,13 +6,11 @@
 
 ## CHANGELOG
 
-<<<<<<< HEAD
-2020.05.18
+2020.05.28
   - **CHANGE** Changes to definite assignment for local variables without types.
-=======
+
 2020.05.20
   - Turn new references to `CastError` into being dynamic type errors.
->>>>>>> cd0ffa23
 
 2020.05.14
   - **CHANGE** Strong mode is auto-opted in when the "main" file is opted in.
